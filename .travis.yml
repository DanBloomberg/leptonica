language: c

notifications:
  email: false
  
sudo: required
dist: trusty

os:
  - linux
  - osx

branches:
  only:
    - master

addons:
  apt:
    sources:
    - ubuntu-toolchain-r-test
    packages:
    - cmake
    - libwebp-dev
    #- libpng12-dev
    #- libjpeg8-dev
    #- libtiff5-dev
    #- libgif-dev
    #- libopenjp2-7-dev
<<<<<<< HEAD
  homebrew:
    packages:
    - webp
    - openjpeg
    update: true
=======
  brew:
    packages:
      - webp
      - openjpeg
>>>>>>> 99907cfb

before_install:
  - if [[ $TRAVIS_OS_NAME == linux   ]]; then LINUX=true; fi
  - if [[ $TRAVIS_OS_NAME == osx     ]]; then OSX=true; fi
  
install:
  - if [[ $LINUX ]]; then sudo apt-get update; fi
  - if [[ $LINUX ]]; then sudo apt-get install -y libwebp-dev libpng12-dev libjpeg8-dev libtiff5-dev libopenjpeg-dev; fi
  #- if [[ $LINUX ]]; then sudo apt-get install -y libwebp-dev libpng12-dev libjpeg8-dev libtiff5-dev libgif-dev libopenjpeg-dev; fi
  # install giflib5
  - if [[ $LINUX ]]; then wget https://vorboss.dl.sourceforge.net/project/giflib/giflib-5.1.4.tar.bz2; fi
  - if [[ $LINUX ]]; then tar -xf giflib-5.1.4.tar.bz2; fi
  - if [[ $LINUX ]]; then cd giflib-5.1.4; fi
  - if [[ $LINUX ]]; then ./configure && make && sudo make install; fi
  - if [[ $LINUX ]]; then cd -; fi
  #- if [[ $LINUX ]]; then wget https://www.cmake.org/files/v3.6/cmake-3.6.1-Linux-x86_64.sh; fi
  #- if [[ $LINUX ]]; then sudo sh cmake-3.6.1-Linux-x86_64.sh --skip-license --prefix=/usr; fi

script:
  - mkdir build
  - cd build
  - cmake .. -DBUILD_PROG=1
  - make<|MERGE_RESOLUTION|>--- conflicted
+++ resolved
@@ -26,18 +26,10 @@
     #- libtiff5-dev
     #- libgif-dev
     #- libopenjp2-7-dev
-<<<<<<< HEAD
-  homebrew:
-    packages:
-    - webp
-    - openjpeg
-    update: true
-=======
   brew:
     packages:
       - webp
       - openjpeg
->>>>>>> 99907cfb
 
 before_install:
   - if [[ $TRAVIS_OS_NAME == linux   ]]; then LINUX=true; fi
